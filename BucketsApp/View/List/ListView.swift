//
//  ListView.swift
//  BucketsApp
//
//  Created by Patrick Westerkamp on 4/10/23.
//

import SwiftUI
import PhotosUI
import FirebaseStorage
import UIKit

struct ListView: View {
    @EnvironmentObject var bucketListViewModel: ListViewModel
    @EnvironmentObject var userViewModel: UserViewModel
    @EnvironmentObject var postViewModel: PostViewModel
    //@EnvironmentObject var followViewModel: FollowViewModel
    @EnvironmentObject var friendsViewModel: FriendsViewModel // ✅ Add this to ListView
    @EnvironmentObject var onboardingViewModel: OnboardingViewModel
    /// NEW: Consume the existing FeedViewModel from environment
    @EnvironmentObject var feedViewModel: FeedViewModel
    @EnvironmentObject var syncCoordinator: SyncCoordinator
    // Loading / detail
    @State private var isLoading = true
    @State private var showProfileView = false
    @State private var selectedItem: ItemModel?
    @State private var itemToDelete: ItemModel?

    // The ID of the item we want to scroll to in ScrollViewReader
    @State private var scrollToId: UUID? = nil
    // Store the ScrollViewProxy for programmatic scrolling
    @State private var scrollProxy: ScrollViewProxy? = nil

    // Whether any text field is active => shows/hides "Done" button
    @State private var isAnyTextFieldActive: Bool = false

    // Which newly created item => row can auto-focus
    @State private var newlyCreatedItemID: UUID? = nil

    // Control for showing the FeedView
    @State private var showFeed = false
    @State private var showUserSearch = false
    @State private var showFriends = false

    // For preview mode
    init(previewMode: Bool = false) {
        if previewMode {
            _isLoading = State(initialValue: false)
        }
    }

    // MARK: - Focus State for Item Rows
    @FocusState private var focusedItemID: UUID?

    // Show refresh confirmation overlay
    @State private var showRefreshConfirmation = false

    @Environment(\.colorScheme) private var colorScheme

    var body: some View {
        NavigationStack {
            if #available(iOS 17.0, *) {
<<<<<<< HEAD
                ZStack(alignment: .top) {
                    BucketTheme.backgroundGradient(for: colorScheme)
                        .ignoresSafeArea()
=======
                VStack(spacing: 0) {
                    ZStack(alignment: .top) {
                        ZStack {
                            BucketTheme.backgroundGradient(for: colorScheme)
                                .ignoresSafeArea()

                            ScrollViewReader { proxy in
                                contentView
                                    .onAppear {
                                        self.scrollProxy = proxy
                                    }
                                    .refreshable {
                                        await loadItems()
                                        await syncCoordinator.refreshFeedAndSyncLikes()
                                        showRefreshConfirmation = true
                                        DispatchQueue.main.asyncAfter(deadline: .now() + 1.5) {
                                            showRefreshConfirmation = false
                                        }
                                    }
                                    .task {
                                        bucketListViewModel.registerDefaultPostViewModel(postViewModel)
                                        bucketListViewModel.restoreCachedItems()
                                        await loadItems()
                                        await syncCoordinator.refreshFeedAndSyncLikes()
                                        startTextFieldListeners()
                                        friendsViewModel.startListeningToFriendChanges()
                                    }
                                    .navigationBarTitleDisplayMode(.inline)
                                    .onDisappear {
                                        newlyCreatedItemID = nil
                                        UIApplication.shared.endEditing()
                                        isAnyTextFieldActive = false
                                        stopTextFieldListeners()
                                    }
                                    // Navigate to Profile
                                    .navigationDestination(isPresented: $showProfileView) {
                                        ProfileView(onboardingViewModel: onboardingViewModel)
                                            .environmentObject(userViewModel)
                                            .environmentObject(bucketListViewModel)
                                            .environmentObject(postViewModel)
                                    }
                                    // Navigate to Feed
                                    .navigationDestination(isPresented: $showFeed) {
                                        /// Use the existing environment object `feedViewModel`
                                        FeedView()
                                            .environmentObject(userViewModel)
                                            .environmentObject(feedViewModel)
                                            .environmentObject(postViewModel)
                                            .environmentObject(bucketListViewModel)
                                            .environmentObject(friendsViewModel)
                                            .environmentObject(syncCoordinator)
                                    }
                                    // Navigate to the User Search View
                                    .navigationDestination(isPresented: $showUserSearch) {
                                        FriendsView()
                                            .environmentObject(userViewModel)
                                            .environmentObject(friendsViewModel)
                                            .environmentObject(syncCoordinator) // ✅ Add this line
>>>>>>> 34f5d8fb

                    ScrollViewReader { proxy in
                        contentView
                            .onAppear {
                                self.scrollProxy = proxy
                            }
                            .refreshable {
                                await loadItems()
                                await syncCoordinator.refreshFeedAndSyncLikes()
                                withAnimation(.spring(response: 0.4, dampingFraction: 0.7)) {
                                    showRefreshConfirmation = true
                                }
                                DispatchQueue.main.asyncAfter(deadline: .now() + 1.5) {
                                    withAnimation(.easeOut(duration: 0.3)) {
                                        showRefreshConfirmation = false
                                    }
                                }
                            }
                            .task {
                                bucketListViewModel.registerDefaultPostViewModel(postViewModel)
                                bucketListViewModel.restoreCachedItems()
                                await loadItems()
                                await syncCoordinator.refreshFeedAndSyncLikes()
                                startTextFieldListeners()
                                friendsViewModel.startListeningToFriendChanges()
                            }
                            .navigationBarTitleDisplayMode(.inline)
                            .onDisappear {
                                newlyCreatedItemID = nil
                                UIApplication.shared.endEditing()
                                isAnyTextFieldActive = false
                                stopTextFieldListeners()
                            }
                            // Navigate to Profile
                            .navigationDestination(isPresented: $showProfileView) {
                                ProfileView(onboardingViewModel: onboardingViewModel)
                                    .environmentObject(userViewModel)
                                    .environmentObject(bucketListViewModel)
                                    .environmentObject(postViewModel)
                            }
                            // Navigate to Feed
                            .navigationDestination(isPresented: $showFeed) {
                                FeedView()
                                    .environmentObject(userViewModel)
                                    .environmentObject(feedViewModel)
                                    .environmentObject(postViewModel)
                                    .environmentObject(bucketListViewModel)
                                    .environmentObject(friendsViewModel)
                                    .environmentObject(syncCoordinator)
                            }
                            // Navigate to the User Search View
                            .navigationDestination(isPresented: $showUserSearch) {
                                FriendsView()
                                    .environmentObject(userViewModel)
                                    .environmentObject(friendsViewModel)
                                    .environmentObject(syncCoordinator)

                            }
                            // Navigate to Detail => PASS A COPY of the item
                            .navigationDestination(item: $selectedItem) { item in
                                if let _ = selectedItem {
                                    DetailItemView(item: item, listViewModel: bucketListViewModel, postViewModel: postViewModel)
                                        .environmentObject(bucketListViewModel)
                                        .environmentObject(postViewModel)
                                        .environmentObject(userViewModel)
                                        .environmentObject(syncCoordinator)
                                }
                            }
                            .alert(
                                "Are you sure you want to delete this item?",
                                isPresented: $bucketListViewModel.showDeleteAlert
                            ) {
                                Button("Delete", role: .destructive) {
                                    if let toDelete = itemToDelete {
                                        deleteItem(toDelete)
                                    }
                                }
                                Button("Cancel", role: .cancel) {}
                            } message: {
                                if let toDelete = itemToDelete {
                                    Text("Delete “\(toDelete.name)” from your list?")
                                }
                            }
                            .onChange(of: scrollToId, initial: false) { _, newVal in
                                guard let newVal = newVal else { return }
                                if let proxy = scrollProxy {
                                    withAnimation(.easeOut(duration: 0.2)) {
                                        proxy.scrollTo(newVal, anchor: .center)
                                    }
                                }
                            }
                    }

                    if showRefreshConfirmation {
                        HStack(spacing: BucketTheme.smallSpacing) {
                            Text("✨")
                            Text("List Updated")
                                .font(.caption.weight(.semibold))
                        }
                        .padding(.horizontal, BucketTheme.mediumSpacing)
                        .padding(.vertical, BucketTheme.smallSpacing)
                        .background(
                            Capsule()
                                .fill(BucketTheme.elevatedSurface(for: colorScheme))
                        )
                        .overlay(
                            Capsule()
                                .stroke(BucketTheme.border(for: colorScheme), lineWidth: BucketTheme.lineWidth)
                        )
                        .shadow(color: BucketTheme.shadow(for: colorScheme), radius: 10, x: 0, y: 4)
                        .padding(.top, BucketTheme.largeSpacing)
                    }
                }
                .bucketToolbarBackground()
                .onTapGesture {
                    UIApplication.shared.endEditing()
                    focusedItemID = nil
                }
                .navigationDestination(isPresented: $showFriends) {
                    FriendsView()
                        .environmentObject(userViewModel)
                        .environmentObject(friendsViewModel)
                }
                .safeAreaInset(edge: .bottom) {
                    Color.clear
                        .frame(height: 70)
                        .allowsHitTesting(false)
                }
                .toolbar {
                    ToolbarItem(placement: .principal) {
                        VStack(spacing: 2) {
                            Text("Your Buckets")
                                .font(.headline.weight(.semibold))
                            Text("Dream it. Do it. Share it.")
                                .font(.caption)
                                .foregroundStyle(BucketTheme.subtleText(for: colorScheme))
                        }
                    }
                    ToolbarItem(placement: .topBarTrailing) {
                        HStack(spacing: BucketTheme.smallSpacing) {
                            Button {
                                showFeed = true
                            } label: {
                                Image(systemName: "sparkles.rectangle.stack")
                            }
                            .buttonStyle(BucketIconButtonStyle())

                            Button {
                                showProfileView = true
                            } label: {
                                profileImageView
                                    .frame(width: 36, height: 36)
                            }
                            .buttonStyle(BucketIconButtonStyle())

                            if isAnyTextFieldActive {
                                Button("Done") {
                                    UIApplication.shared.endEditing()
                                    focusedItemID = nil
                                }
                                .font(.headline)
                                .buttonStyle(BucketSecondaryButtonStyle())
                            }
                        }
                    }
                }
                .overlay(alignment: .bottom) {
                    bottomActionBar
                        .padding(.horizontal, BucketTheme.largeSpacing)
                        .padding(.bottom, BucketTheme.largeSpacing)
                }
            } else {
                Text("Please use iOS 17 or later.")
                    .font(.headline)
                    .padding()
            }
        }
    }
    
    // MARK: - Main Content
    @ViewBuilder
    private var contentView: some View {
        if isLoading {
            loadingView
        } else if bucketListViewModel.items.isEmpty {
            emptyStateView
        } else {
            itemListView
        }
    }
    
    // MARK: - List of Items
    private var itemListView: some View {
        List {
            Section {
                ForEach($bucketListViewModel.items) { $item in
                    rowView(for: $item)
                        .listRowBackground(Color.clear)
                        .listRowSeparator(.hidden)
                        .listRowInsets(
                            EdgeInsets(
                                top: BucketTheme.smallSpacing,
                                leading: BucketTheme.mediumSpacing,
                                bottom: BucketTheme.smallSpacing,
                                trailing: BucketTheme.mediumSpacing
                            )
                        )
                }
            }
            .listSectionSpacing(BucketTheme.smallSpacing)
        }
        .listStyle(.plain)
        .scrollContentBackground(.hidden)
        .animation(.easeInOut, value: bucketListViewModel.items)
    }

    // MARK: - UI States
    private var loadingView: some View {
        VStack(spacing: BucketTheme.mediumSpacing) {
            ProgressView()
                .progressViewStyle(.circular)
            Text("Gathering your dreams…")
                .font(.callout)
                .foregroundStyle(BucketTheme.subtleText(for: colorScheme))
        }
        .padding()
        .bucketCard()
        .padding(.horizontal, BucketTheme.largeSpacing)
        .padding(.top, BucketTheme.largeSpacing)
    }
    
    private var emptyStateView: some View {
        VStack(spacing: BucketTheme.mediumSpacing) {
            Text("🎯")
                .font(.system(size: 48))
            Text("Let’s start your first bucket!")
                .font(.title2.weight(.semibold))
                .multilineTextAlignment(.center)
            Text("Tap the plus to capture something magical you want to experience.")
                .font(.callout)
                .multilineTextAlignment(.center)
                .foregroundStyle(BucketTheme.subtleText(for: colorScheme))
        }
        .padding(.vertical, BucketTheme.largeSpacing)
        .padding(.horizontal, BucketTheme.largeSpacing)
        .bucketCard()
        .padding(.horizontal, BucketTheme.largeSpacing)
        .padding(.top, BucketTheme.largeSpacing)
    }
    
    // MARK: - Add Button
    private var addButton: some View {
        Button {
            let alreadyHasEmptyItem = bucketListViewModel.items.contains {
                $0.name.trimmingCharacters(in: .whitespacesAndNewlines).isEmpty
            }
            guard !alreadyHasEmptyItem else {
                print("Already has empty item => not adding another.")
                return
            }

            // Guard clause to ensure userId is not nil or empty
            guard let userId = userViewModel.user?.id, !userId.isEmpty else {
                print("❌ Cannot create item: userId is nil or empty")
                return
            }
            // Create new item
            let newItem = ItemModel(userId: userId)
            Task {
                await bucketListViewModel.addOrUpdateItem(newItem, postViewModel: postViewModel)
            }

            newlyCreatedItemID = newItem.id

            Task {
                // Wait for SwiftUI to insert row
                await Task.yield()
                scrollToId = newItem.id
            }
        } label: {
            Label("Add Dream", systemImage: "plus")
                .font(.headline)
        }
        .buttonStyle(BucketPrimaryButtonStyle())
        .shadow(color: BucketTheme.shadow(for: colorScheme), radius: 12, x: 0, y: 6)
    }
<<<<<<< HEAD

    private var bottomActionBar: some View {
        HStack(spacing: BucketTheme.mediumSpacing) {
            Button {
                showFeed = true
            } label: {
                Label("Feed", systemImage: "sparkles")
                    .labelStyle(.iconOnly)
            }
            .buttonStyle(BucketIconButtonStyle())

            addButton

            Button {
                showUserSearch = true
            } label: {
                Label("Friends", systemImage: "person.2.fill")
                    .labelStyle(.iconOnly)
            }
            .buttonStyle(BucketIconButtonStyle())
=======

    private var bottomActionBar: some View {
        HStack(spacing: BucketTheme.mediumSpacing) {
            Button {
                showFeed = true
            } label: {
                Label("Feed", systemImage: "sparkles")
                    .labelStyle(.iconOnly)
            }
            .buttonStyle(BucketIconButtonStyle())

            addButton

            Button {
                showUserSearch = true
            } label: {
                Label("Friends", systemImage: "person.2.fill")
                    .labelStyle(.iconOnly)
            }
            .buttonStyle(BucketIconButtonStyle())
>>>>>>> 34f5d8fb
        }
        .padding(.vertical, BucketTheme.smallSpacing)
        .padding(.horizontal, BucketTheme.mediumSpacing)
        .background(BucketTheme.elevatedSurface(for: colorScheme))
        .clipShape(RoundedRectangle(cornerRadius: BucketTheme.cornerRadius, style: .continuous))
        .overlay(
            RoundedRectangle(cornerRadius: BucketTheme.cornerRadius, style: .continuous)
                .stroke(BucketTheme.border(for: colorScheme), lineWidth: BucketTheme.lineWidth)
        )
        .shadow(color: BucketTheme.shadow(for: colorScheme), radius: 18, x: 0, y: 10)
    }
    
    // MARK: - Removing blank items
    private func removeBlankItems() {
        let blanks = bucketListViewModel.items.filter {
            $0.name.trimmingCharacters(in: .whitespacesAndNewlines).isEmpty
        }
        for blank in blanks {
            Task {
                await bucketListViewModel.deleteItem(blank)
            }
        }
    }
    
    // MARK: - Deletion
    private func deleteItemIfEmpty(_ item: ItemModel) {
        if item.name.trimmingCharacters(in: .whitespacesAndNewlines).isEmpty {
            Task {
                await bucketListViewModel.deleteItem(item)
            }
        }
    }
    
    private func deleteItem(_ item: ItemModel) {
        Task {
            await bucketListViewModel.deleteItem(item)
        }
    }
    
    
    // MARK: - Load
    private func loadItems() async {
        isLoading = true
        await bucketListViewModel.loadItems()
        isLoading = false
    }
    
    // MARK: - Profile Image Helper
    @ViewBuilder
    private var profileImageView: some View {
        if let data = userViewModel.profileImageData,
           !data.isEmpty,
           let uiImage = UIImage(data: data) {
            Image(uiImage: uiImage)
                .resizable()
                .scaledToFill()
                .clipShape(Circle())
                .overlay(
                    Circle()
                        .stroke(Color.accentColor, lineWidth: 2)
                )
        } else if let urlString = userViewModel.user?.profileImageUrl,
           !urlString.isEmpty,
           let url = URL(string: urlString) {
            AsyncImage(url: url) { phase in
                switch phase {
                case .empty:
                    ProgressView()
                case .success(let image):
                    image.resizable()
                case .failure:
                    Image(systemName: "person.fill")
                        .resizable()
                @unknown default:
                    Image(systemName: "person.fill")
                        .resizable()
                }
            }
            .scaledToFill()
            .clipShape(Circle())
            .overlay(
                Circle()
                    .stroke(Color.accentColor, lineWidth: 2)
            )
        } else {
            Image(systemName: "person.fill")
                .resizable()
                .scaledToFill()
                .clipShape(Circle())
                .foregroundColor(.accentColor)
        }
    }
}

// MARK: - Keyboard / Text Field Observers
extension ListView {
    private func startTextFieldListeners() {
        NotificationCenter.default.addObserver(
            forName: UITextField.textDidBeginEditingNotification,
            object: nil,
            queue: .main
        ) { _ in
            isAnyTextFieldActive = true
        }
        
        NotificationCenter.default.addObserver(
            forName: UITextField.textDidEndEditingNotification,
            object: nil,
            queue: .main
        ) { _ in
            isAnyTextFieldActive = false
        }
    }
    
    private func stopTextFieldListeners() {
        NotificationCenter.default.removeObserver(
            self,
            name: UITextField.textDidBeginEditingNotification,
            object: nil
        )
        NotificationCenter.default.removeObserver(
            self,
            name: UITextField.textDidEndEditingNotification,
            object: nil
        )
    }
}

// MARK: - Keyboard Dismissal Helper
extension UIApplication {
    func endEditing() {
        sendAction(#selector(UIResponder.resignFirstResponder),
                   to: nil,
                   from: nil,
                   for: nil)
    }
}

// MARK: - Preview
struct ListView_Previews: PreviewProvider {
    static var previews: some View {
        let mockListVMEmpty = ListViewModel()

        let mockListVMWithItems = ListViewModel()
        mockListVMWithItems.items = [
            ItemModel(
                userId: "mockUID",
                name: "Skydive",
                completed: false
            ),
            ItemModel(
                userId: "mockUID",
                name: "Visit Tokyo",
                completed: true,
                imageUrls: ["https://picsum.photos/400/400?random=1"]
            ),
            ItemModel(
                userId: "mockUID",
                name: "Learn Guitar",
                completed: false
            )
        ]
        // Optionally preload the mock image into the image cache for testing display
        if let mockImage = UIImage(systemName: "photo") {
            ImageCache.shared.setImage(mockImage, forKey: "https://picsum.photos/400/400?random=1")
        }

        let mockUserVM = UserViewModel()
        mockUserVM.user = UserModel(
            documentId: "mockUID",
            email: "test@example.com",
            profileImageUrl: "https://picsum.photos/100",
            username: "@previewUser"
        )
        let mockFeedVM = FeedViewModel()
        let mockPostVM = PostViewModel()

        return Group {
            // 1) Empty scenario
            NavigationStack {
                ListView()
                    .environmentObject(mockListVMEmpty)
                    .environmentObject(mockUserVM)
                    .environmentObject(mockFeedVM)
                    .environmentObject(mockPostVM)
                    .environmentObject(FriendsViewModel.mock)
                    .environmentObject(OnboardingViewModel())
            }
            .previewDisplayName("ListView - Empty")

            // 2) Populated scenario
            NavigationStack {
                ListView(previewMode: true)
                    .environmentObject(mockListVMWithItems)
                    .environmentObject(mockUserVM)
                    .environmentObject(mockFeedVM)
                    .environmentObject(mockPostVM)
                    .environmentObject(FriendsViewModel.mock)
                    .environmentObject(OnboardingViewModel())
            }
            .previewDisplayName("ListView - With Items (3 real images)")
        }
    }
}



// MARK: - Move bindingForItem and rowView inside ListView struct
extension ListView {
    // MARK: - Item Row ViewBuilder for type-checking performance
    @ViewBuilder
    private func rowView(for item: Binding<ItemModel>) -> some View {
        ItemRowView(
            item: item,
            newlyCreatedItemID: newlyCreatedItemID,
            onEmptyNameLostFocus: {
                deleteItemIfEmpty(item.wrappedValue)
            },
            onNavigateToDetail: {
                print("[ListView] selectedItem set: \(item.wrappedValue.name)")
                bucketListViewModel.currentEditingItem = item.wrappedValue
                selectedItem = item.wrappedValue
            },
            focusedItemID: $focusedItemID
        )
        .environmentObject(bucketListViewModel)
        .environmentObject(postViewModel)
        .onAppear {
            print("[ItemRowView] onAppear: \(item.wrappedValue.name) (id: \(item.wrappedValue.id)) wasShared: \(item.wrappedValue.wasShared), likeCount: \(item.wrappedValue.likeCount)")
            print("[ListView] Total items in view model: \(bucketListViewModel.items.count)")
            if let match = bucketListViewModel.items.first(where: { $0.id == item.wrappedValue.id }) {
                print("[ListView] ✅ Found matching item: \(match.name)")
            } else {
                print("[ListView] ❌ Could not find item in items array")
            }
            Task {
                await bucketListViewModel.prefetchImages(for: item.wrappedValue)
            }
        }
        .onTapGesture {
            print("[ListView] User tapped on item row: \(item.wrappedValue.name)")
        }
        .listRowSeparator(.hidden)
        .id(item.wrappedValue.id)
    }
}

<|MERGE_RESOLUTION|>--- conflicted
+++ resolved
@@ -60,11 +60,6 @@
     var body: some View {
         NavigationStack {
             if #available(iOS 17.0, *) {
-<<<<<<< HEAD
-                ZStack(alignment: .top) {
-                    BucketTheme.backgroundGradient(for: colorScheme)
-                        .ignoresSafeArea()
-=======
                 VStack(spacing: 0) {
                     ZStack(alignment: .top) {
                         ZStack {
@@ -123,7 +118,6 @@
                                             .environmentObject(userViewModel)
                                             .environmentObject(friendsViewModel)
                                             .environmentObject(syncCoordinator) // ✅ Add this line
->>>>>>> 34f5d8fb
 
                     ScrollViewReader { proxy in
                         contentView
@@ -410,7 +404,6 @@
         .buttonStyle(BucketPrimaryButtonStyle())
         .shadow(color: BucketTheme.shadow(for: colorScheme), radius: 12, x: 0, y: 6)
     }
-<<<<<<< HEAD
 
     private var bottomActionBar: some View {
         HStack(spacing: BucketTheme.mediumSpacing) {
@@ -431,28 +424,6 @@
                     .labelStyle(.iconOnly)
             }
             .buttonStyle(BucketIconButtonStyle())
-=======
-
-    private var bottomActionBar: some View {
-        HStack(spacing: BucketTheme.mediumSpacing) {
-            Button {
-                showFeed = true
-            } label: {
-                Label("Feed", systemImage: "sparkles")
-                    .labelStyle(.iconOnly)
-            }
-            .buttonStyle(BucketIconButtonStyle())
-
-            addButton
-
-            Button {
-                showUserSearch = true
-            } label: {
-                Label("Friends", systemImage: "person.2.fill")
-                    .labelStyle(.iconOnly)
-            }
-            .buttonStyle(BucketIconButtonStyle())
->>>>>>> 34f5d8fb
         }
         .padding(.vertical, BucketTheme.smallSpacing)
         .padding(.horizontal, BucketTheme.mediumSpacing)

//
//  FriendsView.swift
//  BucketsApp
//
//  Created by Patrick Westerkamp on 6/12/25.
//

import SwiftUI

struct FriendsView: View {
    @EnvironmentObject var viewModel: FriendsViewModel
    @State private var selectedTab: FriendTab = .following

    enum FriendTab: String, CaseIterable, Identifiable {
        case following = "Following"
        case followers = "Followers"
        case explore = "Explore"

        var id: Self { self }
    }

    var body: some View {
        NavigationStack {
            ZStack {
                BucketTheme.backgroundGradient(for: colorScheme)
                    .ignoresSafeArea()

                VStack(spacing: BucketTheme.mediumSpacing) {
                    let trimmedQuery = viewModel.searchText.trimmingCharacters(in: .whitespacesAndNewlines)
                    let explore = viewModel.exploreUsers
                    let following = viewModel.filteredFollowing
                    let followers = viewModel.filteredFollowers
                    let isQueryEmpty = trimmedQuery.isEmpty

                    Picker("", selection: $selectedTab) {
                        ForEach(FriendTab.allCases) { tab in
                            Text(tab.rawValue).tag(tab)
                        }
                    }
                    .pickerStyle(.segmented)
                    .padding(.horizontal, BucketTheme.mediumSpacing)
                    .padding(.top, BucketTheme.mediumSpacing)

                    List {
                        switch selectedTab {
                        case .explore:
                            exploreSection(explore, isQueryEmpty: isQueryEmpty)
                        case .following:
                            followingSection(following, isQueryEmpty: isQueryEmpty)
                        case .followers:
                            followersSection(followers, isQueryEmpty: isQueryEmpty)
                        }
                    }
                    .listStyle(.plain)
                    .scrollContentBackground(.hidden)
                    .listRowBackground(Color.clear)
                    .searchable(text: $viewModel.searchText, prompt: "Search users")
                    .onChange(of: viewModel.searchText, initial: false) {
                        viewModel.handleSearchChange()
                    }
                }
            }
            .bucketToolbarBackground()
            .navigationTitle("Friends")
            .refreshable {
                await viewModel.loadFriendsData(showLoadingIndicator: false)
                await viewModel.loadAllUsers(showLoadingIndicator: false)
            }
            .overlay {
                if viewModel.isLoading {
                    ProgressView("Loading users...")
                        .padding(BucketTheme.mediumSpacing)
                        .background(BucketTheme.surface(for: colorScheme))
                        .clipShape(RoundedRectangle(cornerRadius: BucketTheme.smallRadius, style: .continuous))
                        .overlay(
                            RoundedRectangle(cornerRadius: BucketTheme.smallRadius, style: .continuous)
                                .stroke(BucketTheme.border(for: colorScheme), lineWidth: BucketTheme.lineWidth)
                        )
                        .shadow(color: BucketTheme.shadow(for: colorScheme), radius: 10, x: 0, y: 6)
                        .allowsHitTesting(false)
                }
            }
            .overlay(alignment: .topTrailing) {
                if !viewModel.searchText.trimmingCharacters(in: .whitespacesAndNewlines).isEmpty && viewModel.isSearchingRemotely {
                    ProgressView()
                        .progressViewStyle(.circular)
                        .padding()
                        .allowsHitTesting(false)
                }
            }
            .alert("Error", isPresented: Binding(
                get: { viewModel.errorMessage != nil },
                set: { _ in viewModel.errorMessage = nil }
            )) {
                EmptyView()
            } message: {
                Text(viewModel.errorMessage ?? "")
            }
        }
    }

    @Environment(\.colorScheme) private var colorScheme

    @ViewBuilder
    private func exploreSection(_ users: [UserModel], isQueryEmpty: Bool) -> some View {
        if users.isEmpty {
            emptyState(message: isQueryEmpty ? "No users to explore." : "No users found.", showSpinner: viewModel.isSearchingRemotely)
        } else {
            ForEach(users) { user in
                userRow(for: user)
            }
        }
    }

    @ViewBuilder
    private func followingSection(_ users: [UserModel], isQueryEmpty: Bool) -> some View {
        if users.isEmpty {
            emptyState(message: isQueryEmpty ? "You're not following anyone yet." : "No matches in your following.", showSpinner: false)
        } else {
            ForEach(users) { user in
                userRow(for: user)
            }
        }
    }

    @ViewBuilder
    private func followersSection(_ users: [UserModel], isQueryEmpty: Bool) -> some View {
        if users.isEmpty {
            emptyState(message: isQueryEmpty ? "You don't have any followers yet." : "No matches in your followers.", showSpinner: false)
        } else {
            ForEach(users) { user in
                userRow(for: user)
            }
        }
    }

    @ViewBuilder
    private func emptyState(message: String, showSpinner: Bool) -> some View {
        VStack(spacing: BucketTheme.smallSpacing) {
            if showSpinner {
                ProgressView()
            }
            Text(message)
                .font(.callout)
                .foregroundStyle(BucketTheme.subtleText(for: colorScheme))
                .multilineTextAlignment(.center)
        }
        .frame(maxWidth: .infinity)
        .padding(.vertical, BucketTheme.largeSpacing)
        .bucketCard()
        .listRowInsets(EdgeInsets(top: BucketTheme.smallSpacing, leading: BucketTheme.mediumSpacing, bottom: BucketTheme.smallSpacing, trailing: BucketTheme.mediumSpacing))
        .listRowSeparator(.hidden)
        .listRowBackground(Color.clear)
    }

    @ViewBuilder
    private func userRow(for user: UserModel) -> some View {
<<<<<<< HEAD
        let isFollowing = viewModel.isUserFollowed(user)
=======
>>>>>>> 34f5d8fb
        HStack(spacing: BucketTheme.mediumSpacing) {
            userProfileImage(for: user)
            VStack(alignment: .leading, spacing: 4) {
                Text(user.username ?? user.name ?? "Unknown")
                    .font(.headline)
                if let name = user.name, !(user.username ?? "").contains(name) {
                    Text(name)
                        .font(.caption)
                        .foregroundStyle(BucketTheme.subtleText(for: colorScheme))
                }
            }
            Spacer()
<<<<<<< HEAD
            Group {
                if isFollowing {
                    Button {
                        Task { await viewModel.unfollow(user) }
                    } label: {
                        Text("Unfollow")
                    }
                    .buttonStyle(BucketSecondaryButtonStyle())
                } else {
                    Button {
                        Task { await viewModel.follow(user) }
                    } label: {
                        Text("Follow")
                    }
                    .buttonStyle(BucketPrimaryButtonStyle())
                }
            }
=======
            Button {
                if viewModel.isUserFollowed(user) {
                    Task { await viewModel.unfollow(user) }
                } else {
                    Task { await viewModel.follow(user) }
                }
            } label: {
                Text(viewModel.isUserFollowed(user) ? "Unfollow" : "Follow")
            }
            .buttonStyle(viewModel.isUserFollowed(user) ? BucketSecondaryButtonStyle() : BucketPrimaryButtonStyle())
>>>>>>> 34f5d8fb
            .frame(width: 110)
        }
        .bucketCard()
        .listRowInsets(EdgeInsets(top: BucketTheme.smallSpacing, leading: BucketTheme.mediumSpacing, bottom: BucketTheme.smallSpacing, trailing: BucketTheme.mediumSpacing))
        .listRowSeparator(.hidden)
        .listRowBackground(Color.clear)
    }
    
    @ViewBuilder
    private func userProfileImage(for user: UserModel) -> some View {
        if let urlString = user.profileImageUrl,
           let url = URL(string: urlString) {
            AsyncImage(url: url) { phase in
                switch phase {
                case .empty:
                    ProgressView()
                        .frame(width: 40, height: 40)
                case .success(let image):
                    image
                        .resizable()
                        .scaledToFill()
                        .frame(width: 40, height: 40)
                        .clipShape(Circle())
                case .failure:
                    Image(systemName: "person.crop.circle.fill")
                        .resizable()
                        .scaledToFill()
                        .frame(width: 40, height: 40)
                        .foregroundColor(.gray)
                @unknown default:
                    EmptyView()
                }
            }
        } else {
            Image(systemName: "person.crop.circle.fill")
                .resizable()
                .scaledToFill()
                .frame(width: 40, height: 40)
                .foregroundColor(.gray)
        }
    }
}

#if DEBUG
@MainActor
struct FriendsView_Previews: PreviewProvider {
    static var previews: some View {
        let vm = FriendsViewModel()
        vm.isLoading = false
        vm.searchText = ""

        let user1 = UserModel(documentId: "1", email: "alice@test.com", profileImageUrl: "https://randomuser.me/api/portraits/women/1.jpg", name: "Alice", username: "@alice")
        let user2 = UserModel(documentId: "2", email: "bob@test.com", profileImageUrl: "https://randomuser.me/api/portraits/men/2.jpg", name: "Bob", username: "@bob")
        let user3 = UserModel(documentId: "3", email: "charlie@test.com", profileImageUrl: "https://randomuser.me/api/portraits/men/3.jpg", name: "Charlie", username: "@charlie")

        vm.allUsers = [user1, user2]
        vm.followingUsers = [user2]
        vm.followerUsers = [user3]

        return NavigationStack {
            FriendsView()
        }
        .environmentObject(vm)
        .preferredColorScheme(.light)
    }
}
#endif<|MERGE_RESOLUTION|>--- conflicted
+++ resolved
@@ -155,10 +155,6 @@
 
     @ViewBuilder
     private func userRow(for user: UserModel) -> some View {
-<<<<<<< HEAD
-        let isFollowing = viewModel.isUserFollowed(user)
-=======
->>>>>>> 34f5d8fb
         HStack(spacing: BucketTheme.mediumSpacing) {
             userProfileImage(for: user)
             VStack(alignment: .leading, spacing: 4) {
@@ -171,25 +167,6 @@
                 }
             }
             Spacer()
-<<<<<<< HEAD
-            Group {
-                if isFollowing {
-                    Button {
-                        Task { await viewModel.unfollow(user) }
-                    } label: {
-                        Text("Unfollow")
-                    }
-                    .buttonStyle(BucketSecondaryButtonStyle())
-                } else {
-                    Button {
-                        Task { await viewModel.follow(user) }
-                    } label: {
-                        Text("Follow")
-                    }
-                    .buttonStyle(BucketPrimaryButtonStyle())
-                }
-            }
-=======
             Button {
                 if viewModel.isUserFollowed(user) {
                     Task { await viewModel.unfollow(user) }
@@ -200,7 +177,6 @@
                 Text(viewModel.isUserFollowed(user) ? "Unfollow" : "Follow")
             }
             .buttonStyle(viewModel.isUserFollowed(user) ? BucketSecondaryButtonStyle() : BucketPrimaryButtonStyle())
->>>>>>> 34f5d8fb
             .frame(width: 110)
         }
         .bucketCard()

--- conflicted
+++ resolved
@@ -89,22 +89,10 @@
     }
 
     func save() async {
-<<<<<<< HEAD
-        guard var current = listViewModel.currentEditingItem else { return }
-        current.name = name
-        current.caption = caption
-        current.completed = completed
-        current.wasShared = wasShared
-        current.imageUrls = imageUrls
-        current.dueDate = dueDate
-        current.location = location
-        await listViewModel.addOrUpdateItem(current, postViewModel: postViewModel)
-=======
         guard let current = listViewModel.currentEditingItem else { return }
         let updatedItem = applyingEdits(to: current)
         postViewModel.caption = caption
         await listViewModel.addOrUpdateItem(updatedItem, postViewModel: postViewModel)
->>>>>>> 4b14dacb
     }
 
     func commitPendingChanges() async {
